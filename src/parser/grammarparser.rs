use crate::error::{
    Error, ErrorType, WResult,
    WResult::{WErr, WOk},
    Warning, WarningSet, WarningType,
};
use crate::lexer::{LexedStream, Lexer, LexerBuilder, Token};
use crate::location::Location;
use crate::stream::StringStream;
use crate::{ask_case, ctry};
// use crate::{rule, proxy, collect};
use fixedbitset::FixedBitSet;
use hashbrown::HashMap;
use serde::{Deserialize, Serialize};
use std::error;
use std::rc::Rc;

#[cfg(test)]
mod tests {}

pub type Key = String;
/// # Summary
///
/// `Attribute` identifies a child element of the node that will take the node's value.
#[derive(Debug, PartialEq, Eq, Serialize, Deserialize)]
pub enum Attribute {
    Named(String),
    Indexed(usize),
    None,
}

#[derive(Debug, PartialEq, Eq, Serialize, Deserialize)]
pub enum ElementType {
    Terminal(usize),
    NonTerminal(Option<usize>),
}

#[derive(Debug, PartialEq, Eq, Serialize, Deserialize)]
pub struct RuleElement {
    pub name: Rc<String>,
    pub attribute: Attribute,
    pub key: Option<Key>,
    pub element_type: ElementType,
}

impl RuleElement {
    pub fn is_terminal(&self) -> bool {
        match self.element_type {
            ElementType::Terminal(..) => true,
            ElementType::NonTerminal(..) => false,
        }
    }
    pub fn is_non_terminal(&self) -> bool {
        match self.element_type {
            ElementType::Terminal(..) => false,
            ElementType::NonTerminal(..) => true,
        }
    }
}

pub type Proxy = HashMap<String, Value>;

#[derive(Debug, PartialEq)]
struct PartialRule {
    elements: Vec<RuleElement>,
    proxy: Proxy,
}

#[derive(Debug, PartialEq, Serialize, Deserialize)]
pub struct Rule {
    pub name: Rc<String>,
    pub id: usize,
    pub elements: Vec<RuleElement>,
    pub proxy: Proxy,
}

impl Rule {
    pub fn new(name: Rc<String>, id: usize, elements: Vec<RuleElement>, proxy: Proxy) -> Self {
        Self {
            name,
            id,
            elements,
            proxy,
        }
    }
}

/// # Summary
///
/// [`Value`] is an typed value that may be present in a grammar.
///
/// # Variants
///
/// [`Int`] is a signed integer (on 32 bits).
/// [`Str`] is a string.
/// [`Id`] is an identifier.
/// [`Float`] is a floating point number (on 32 bits).
/// [`Bool`] is a boolean.
#[derive(Debug, PartialEq, Serialize, Deserialize)]
pub enum Value {
    /// Signed integer
    Int(i32),
    /// String
    Str(String),
    /// Identifier
    Id(String),
    /// Float
    Float(f32),
    /// Boolean
    Bool(bool),
}

/// # Summary
///
<<<<<<< HEAD
/// `GrammarBuilder` is a builder for a grammar (ie. a type that implements `Grammar`).
pub trait GrammarBuilder<'deserializer>: Sized {
    type Grammar: Grammar<'deserializer>;
=======
/// [`GrammarBuilder`] is a builder for a grammar (ie. a type that implements [`Grammar`]).
pub trait GrammarBuilder<'deserializer>: Sized {
    /// [`Grammar`] that will be built by the [`GrammarBuilder`]
    type Grammar: Grammar<'deserializer>;
    /// Build with the given file as stream.
>>>>>>> 615f322c
    fn with_file(self, file: Rc<String>) -> Result<Self, Box<dyn error::Error>> {
        Ok(self.with_stream(StringStream::from_file(file)?))
    }
    /// Build with the given stream.
    fn with_stream(self, stream: StringStream) -> Self;
<<<<<<< HEAD
    fn with_grammar(self, grammar: Rc<String>) -> Self;
    fn stream(&mut self) -> WResult<StringStream>;
    fn grammar(&self) -> Rc<String>;
=======
    /// Build with the given grammar.
    fn with_grammar(self, grammar: Rc<String>) -> Self;
    /// Retrieve the stream from the builder.
    fn stream(&mut self) -> WResult<StringStream>;
    /// Retrieve the grammar from the builder.
    fn grammar(&self) -> Rc<String>;
    /// Build the grammar.
>>>>>>> 615f322c
    fn build(mut self, lexer: &Lexer) -> WResult<Self::Grammar> {
        /// Read a token, match it against the provided `id`.
        /// If it matches, consume the token.
        /// Return whether the token matched.
<<<<<<< HEAD
        fn read_token_walk(lexed_input: &mut LexedStream<'_>, id: &str) -> WResult<bool> {
=======
        fn read_token_walk(lexed_input: &mut LexedStream<'_, '_>, id: &str) -> WResult<bool> {
>>>>>>> 615f322c
            let mut warnings = WarningSet::empty();
            match ctry!(lexed_input.next_any(), warnings) {
                Some(token) if token.name() == id => WOk(true, warnings),
                _ => {
                    lexed_input.drop_last();
                    WOk(false, warnings)
                }
            }
        }

        /// Generate an error of type [`GrammarSyntaxError`][beans::error::ErrorType::GrammarSyntaxError].
        fn generate_error(location: Location, expected: &str, found: &str) -> Error {
            Error::new(
                location,
                ErrorType::GrammarSyntaxError(format!("expected {}, found {}", expected, found)),
            )
        }

        /// Read the token, match it against the provded `id`.
        /// If it matches, consume the token, fail otherwise.
        /// Return the token.
<<<<<<< HEAD
        fn match_now<'li>(lexed_input: &'li mut LexedStream<'_>, id: &str) -> WResult<Token> {
=======
        fn match_now<'li>(lexed_input: &'li mut LexedStream<'_, '_>, id: &str) -> WResult<Token> {
>>>>>>> 615f322c
            let mut warnings = WarningSet::empty();
            match ctry!(lexed_input.next_any(), warnings) {
                Some(token) => {
                    if token.name() == id {
                        let token = token.clone();
                        WOk(token, warnings)
                    } else {
                        let error = generate_error(token.location().clone(), id, token.name());
                        lexed_input.drop_last();
                        WErr(error)
                    }
                }
                None => WErr(generate_error(
                    lexed_input.last_location().clone(),
                    id,
                    "EOF",
                )),
            }
        }

        /// Read a proxy element, of the form `key: value`.
        /// Consume the tokens.
        /// Fail if there is no proxy element.
        /// Return the proxy element as `(key, value)`.
<<<<<<< HEAD
        fn read_proxy_element(lexed_input: &mut LexedStream<'_>) -> WResult<(String, Value)> {
=======
        fn read_proxy_element(lexed_input: &mut LexedStream<'_, '_>) -> WResult<(String, Value)> {
>>>>>>> 615f322c
            let mut warnings = WarningSet::empty();
            let id = ctry!(match_now(lexed_input, "ID"), warnings);
            ctry!(match_now(lexed_input, "COLON"), warnings);
            if let Some(token) = ctry!(lexed_input.next_any(), warnings) {
                WOk(
                    (
                        id.content().to_string(),
                        match token.name() {
                            "INT" => Value::Int(ctry!(
                                token
                                    .content()
                                    .parse::<i32>()
                                    .map_err(|_| {
                                        Error::new(
                                            token.location().clone(),
                                            ErrorType::GrammarSyntaxError(format!(
                                                "cannot understand {} as an integer",
                                                token.content()
                                            )),
                                        )
                                    })
                                    .into(),
                                warnings
                            )),
                            "STRING" => Value::Str(token.content().to_string()),
                            "FLOAT" => Value::Float(ctry!(
                                token
                                    .content()
                                    .parse::<f32>()
                                    .map_err(|_| {
                                        Error::new(
                                            token.location().clone(),
                                            ErrorType::GrammarSyntaxError(format!(
                                                "cannot understand {} as a float",
                                                token.content()
                                            )),
                                        )
                                    })
                                    .into(),
                                warnings
                            )),
                            "BOOL" => Value::Bool(ctry!(
                                token
                                    .content()
                                    .parse::<bool>()
                                    .map_err(|_| {
                                        Error::new(
                                            token.location().clone(),
                                            ErrorType::GrammarSyntaxError(format!(
                                                "cannot understand {} as a bool",
                                                token.content()
                                            )),
                                        )
                                    })
                                    .into(),
                                warnings
                            )),
                            "ID" => Value::Id(token.content().to_string()),
                            x => {
                                return WErr(generate_error(
                                    token.location().clone(),
                                    "INT, STRING, FLOAT, BOOL or ID",
                                    x,
                                ))
                            }
                        },
                    ),
                    warnings,
                )
            } else {
                WErr(generate_error(
                    lexed_input.last_location().clone(),
                    "INT, STRING, FLOAT, BOOL or ID",
                    "EOF",
                ))
            }
        }

        /// Read a proxy, of the form `<key: value ...>`.
        /// Consume the tokens.
        /// Fail if the proxy is malformed.
        /// Return the proxy.
<<<<<<< HEAD
        fn read_proxy(lexed_input: &mut LexedStream<'_>) -> WResult<Proxy> {
=======
        fn read_proxy(lexed_input: &mut LexedStream<'_, '_>) -> WResult<Proxy> {
>>>>>>> 615f322c
            let mut warnings = WarningSet::empty();
            match_now(lexed_input, "LPROXY");
            let mut proxy = HashMap::new();
            while let Some(token) = ctry!(lexed_input.next_any(), warnings) {
                match token.name() {
                    "ID" => {
                        lexed_input.drop_last();
                        let (key, value) = ctry!(read_proxy_element(lexed_input), warnings);
                        proxy.insert(key, value);
                    }
                    "RPROXY" => {
                        return WOk(proxy, warnings);
                    }
                    x => {
                        let error = generate_error(token.location().clone(), "ID or RPROXY", x);
                        lexed_input.drop_last();
                        return WErr(error);
                    }
                }
            }
            WErr(generate_error(
                lexed_input.last_location().clone(),
                "ID or RPROXY",
                "EOF",
            ))
        }

        /// Read an element attribute, of the form `.attribute`.
        /// Consume the tokens.
        /// Fail if there is a dot but no attribute.
        /// Return the attribute.
<<<<<<< HEAD
        fn read_rule_element_attribute(lexed_input: &mut LexedStream<'_>) -> WResult<Attribute> {
=======
        fn read_rule_element_attribute(lexed_input: &mut LexedStream<'_, '_>) -> WResult<Attribute> {
>>>>>>> 615f322c
            let mut warnings = WarningSet::empty();
            if ctry!(read_token_walk(lexed_input, "DOT"), warnings) {
                if let Some(token) = ctry!(lexed_input.next_any(), warnings) {
                    match token.name() {
                        "ID" => WOk(Attribute::Named(token.content().to_string()), warnings),
                        "INT" => WOk(
                            Attribute::Indexed(token.content().parse().unwrap()),
                            warnings,
                        ),
                        x => {
                            let error = generate_error(token.location().clone(), "ID or INT", x);
                            lexed_input.drop_last();
                            WErr(error)
                        }
                    }
                } else {
                    lexed_input.drop_last();
                    WErr(generate_error(
                        lexed_input.last_location().clone(),
                        "ID or INT",
                        "EOF",
                    ))
                }
            } else {
                WOk(Attribute::None, warnings)
            }
        }

        /// Read an element key, of the form `@key`.
        /// Consume the tokens.
        /// Fail if there is an at but no key.
        /// Return the key.
<<<<<<< HEAD
        fn read_rule_element_key(lexed_input: &mut LexedStream<'_>) -> WResult<Option<String>> {
=======
        fn read_rule_element_key(lexed_input: &mut LexedStream<'_, '_>) -> WResult<Option<String>> {
>>>>>>> 615f322c
            let mut warnings = WarningSet::empty();
            if ctry!(read_token_walk(lexed_input, "AT"), warnings) {
                let token = ctry!(match_now(lexed_input, "ID"), warnings);
                WOk(Some(token.content().to_string()), warnings)
            } else {
                WOk(None, warnings)
            }
        }

        /// Read an element, of the form `Token(.attribute)?(@key)?`.
        /// Consume the tokens.
        /// Fail if the element is malformed.
        /// Return the element.
        fn read_rule_element(
<<<<<<< HEAD
            lexed_input: &mut LexedStream<'_>,
=======
            lexed_input: &mut LexedStream<'_, '_>,
>>>>>>> 615f322c
            lexer: &Lexer,
        ) -> WResult<RuleElement> {
            let mut warnings = WarningSet::empty();
            let id = ctry!(match_now(lexed_input, "ID"), warnings);
            let attribute = ctry!(read_rule_element_attribute(lexed_input), warnings);
            let key = ctry!(read_rule_element_key(lexed_input), warnings);
            let name = id.content();
            WOk(
                RuleElement {
                    name: Rc::new(name.to_string()),
                    attribute,
                    key,
                    element_type: if let Some(id) = lexer.grammar().id(name) {
                        ElementType::Terminal(id)
                    } else {
                        ElementType::NonTerminal(None)
                    },
                },
                warnings,
            )
        }

        /// Read a rule, of the form `Token(.attribute)?(@key)? ... <key: value ...>`.
        /// Consume the tokens.
        /// Fails if the rule is malformed.
        /// Return the rule.
<<<<<<< HEAD
        fn read_rule(
            lexed_input: &mut LexedStream<'_>,
            lexer: &Lexer,
        ) -> WResult<PartialRule> {
=======
        fn read_rule(lexed_input: &mut LexedStream<'_, '_>, lexer: &Lexer) -> WResult<PartialRule> {
>>>>>>> 615f322c
            let mut warnings = WarningSet::empty();
            let expected = "ID";
            let mut rule_elements = Vec::new();
            while let Some(token) = ctry!(lexed_input.next_any(), warnings) {
                if token.name() == "LPROXY" {
                    lexed_input.drop_last();
                    let proxy = ctry!(read_proxy(lexed_input), warnings);
                    return WOk(
                        PartialRule {
                            elements: rule_elements,
                            proxy,
                        },
                        warnings,
                    );
                } else {
                    lexed_input.drop_last();
                }
                rule_elements.push(ctry!(read_rule_element(lexed_input, lexer), warnings));
            }
            WErr(generate_error(
                lexed_input.last_location().clone(),
                expected,
                "EOF",
            ))
        }

        /// Read a definition, of the form `NonTerminal ::= Token(.attribute)?(@key)? ... <key: value ...> ...;`.
        /// Take as argument the `id` of the defined `NonTerminal`.
        /// Consume the tokens.
        /// Fails is malformed.
        /// Return the definition.
        fn read_definition(
<<<<<<< HEAD
            lexed_input: &mut LexedStream<'_>,
=======
            lexed_input: &mut LexedStream<'_, '_>,
>>>>>>> 615f322c
            id: usize,
            lexer: &Lexer,
        ) -> WResult<(bool, String, Vec<Rule>)> {
            let mut warnings = WarningSet::empty();
            let axiom = ctry!(read_token_walk(lexed_input, "AT"), warnings);
            let name = ctry!(match_now(lexed_input, "ID"), warnings);
            ctry!(match_now(lexed_input, "ASSIGNMENT"), warnings);
            let name_string = name.content();
            let mut rules = Vec::new();
            'read_rules: while let Some(token) = ctry!(lexed_input.next_any(), warnings) {
                if token.name() == "SEMICOLON" {
                    break 'read_rules;
                }
                lexed_input.drop_last();
                let partial_rule = ctry!(read_rule(lexed_input, lexer), warnings);
                let rule = Rule::new(
                    Rc::new(name_string.to_string()),
                    id,
                    partial_rule.elements,
                    partial_rule.proxy,
                );
                rules.push(rule);
            }
            WOk((axiom, name_string.to_string(), rules), warnings)
        }

        let mut warnings = WarningSet::empty();
        let mut stream = ctry!(self.stream(), warnings);
        let temp_lexer = ctry!(
            ctry!(
                LexerBuilder::new().with_grammar_file(self.grammar()),
                warnings
            )
            .build(),
            warnings
        );
        let mut lexed_input = temp_lexer.lex(&mut stream);

        let mut rules = Vec::new();

        let mut axioms_vec = Vec::new();

        let mut done: HashMap<_, Location> = HashMap::new();
        let mut nonterminals = 0;
        while let Some(token) = ctry!(lexed_input.next_any(), warnings) {
            let first_location = token.location().clone();
            lexed_input.drop_last();
            let (axiom, name, new_rules) = ctry!(
                read_definition(&mut lexed_input, nonterminals, lexer),
                warnings
            );
            nonterminals += 1;
            let location = Location::extend(first_location, lexed_input.last_location().clone());
            if let Some(old_location) = done.get(&name) {
                return WErr(Error::new(
                    location,
                    ErrorType::GrammarDuplicateDefinition(name, old_location.clone()),
                ));
            }
            if lexer.grammar().contains(&name) {
                return WErr(Error::new(
                    location,
                    ErrorType::GrammarNonTerminalDuplicate(name),
                ));
            }
            if axiom {
                axioms_vec.push((rules.len(), rules.len() + new_rules.len()));
            }
            rules.extend(new_rules);
            ask_case!(&name, PascalCase, warnings);
            done.insert(name, location);
        }

        let mut axioms = FixedBitSet::with_capacity(rules.len());
        for (i, j) in axioms_vec {
            axioms.set_range(i..j, true);
        }

        let mut name_map = HashMap::new();

        for rule in rules.iter() {
            name_map.insert(rule.name.as_str().into(), rule.id);
        }

        for rule in rules.iter_mut() {
            for element in rule.elements.iter_mut() {
                if element.is_terminal() {
                    continue;
                }
                match name_map.get(element.name.as_str()) {
                    Some(&id) => element.element_type = ElementType::NonTerminal(Some(id)),
                    None => warnings.add(Warning::new(WarningType::UndefinedNonTerminal(
                        rule.name.clone(),
                        element.name.clone(),
                    ))),
                }
            }
        }

        let grammar = ctry!(Self::Grammar::new(rules, axioms, name_map), warnings);

        WOk(grammar, warnings)
    }
}

pub trait Grammar<'deserializer>: Sized + Serialize + Deserialize<'deserializer> {
    fn new(
        rules: Vec<Rule>,
        axioms: FixedBitSet,
        name_map: HashMap<Rc<str>, usize>,
    ) -> WResult<Self>;

    fn from(bytes: &'deserializer [u8]) -> WResult<Self> {
        bincode::deserialize::<'_, Self>(bytes)
            .map_err(|x| {
                Error::new(
                    Location::new(
                        Rc::new(file!().to_string()),
                        (line!() as usize, column!() as usize),
                        (line!() as usize, column!() as usize),
                    ),
                    ErrorType::DeserializationError(format!("{}", x)),
                )
            })
            .into()
    }
    fn serialize(&self) -> WResult<Vec<u8>> {
        bincode::serialize(self)
            .map_err(|x| {
                Error::new(
                    Location::new(
                        Rc::new(file!().to_string()),
                        (line!() as usize, column!() as usize),
                        (line!() as usize, column!() as usize),
                    ),
                    ErrorType::SerializationError(format!("{}", x)),
                )
            })
            .into()
    }
}<|MERGE_RESOLUTION|>--- conflicted
+++ resolved
@@ -111,27 +111,16 @@
 
 /// # Summary
 ///
-<<<<<<< HEAD
-/// `GrammarBuilder` is a builder for a grammar (ie. a type that implements `Grammar`).
-pub trait GrammarBuilder<'deserializer>: Sized {
-    type Grammar: Grammar<'deserializer>;
-=======
 /// [`GrammarBuilder`] is a builder for a grammar (ie. a type that implements [`Grammar`]).
 pub trait GrammarBuilder<'deserializer>: Sized {
     /// [`Grammar`] that will be built by the [`GrammarBuilder`]
     type Grammar: Grammar<'deserializer>;
     /// Build with the given file as stream.
->>>>>>> 615f322c
     fn with_file(self, file: Rc<String>) -> Result<Self, Box<dyn error::Error>> {
         Ok(self.with_stream(StringStream::from_file(file)?))
     }
     /// Build with the given stream.
     fn with_stream(self, stream: StringStream) -> Self;
-<<<<<<< HEAD
-    fn with_grammar(self, grammar: Rc<String>) -> Self;
-    fn stream(&mut self) -> WResult<StringStream>;
-    fn grammar(&self) -> Rc<String>;
-=======
     /// Build with the given grammar.
     fn with_grammar(self, grammar: Rc<String>) -> Self;
     /// Retrieve the stream from the builder.
@@ -139,16 +128,11 @@
     /// Retrieve the grammar from the builder.
     fn grammar(&self) -> Rc<String>;
     /// Build the grammar.
->>>>>>> 615f322c
     fn build(mut self, lexer: &Lexer) -> WResult<Self::Grammar> {
         /// Read a token, match it against the provided `id`.
         /// If it matches, consume the token.
         /// Return whether the token matched.
-<<<<<<< HEAD
-        fn read_token_walk(lexed_input: &mut LexedStream<'_>, id: &str) -> WResult<bool> {
-=======
         fn read_token_walk(lexed_input: &mut LexedStream<'_, '_>, id: &str) -> WResult<bool> {
->>>>>>> 615f322c
             let mut warnings = WarningSet::empty();
             match ctry!(lexed_input.next_any(), warnings) {
                 Some(token) if token.name() == id => WOk(true, warnings),
@@ -170,11 +154,7 @@
         /// Read the token, match it against the provded `id`.
         /// If it matches, consume the token, fail otherwise.
         /// Return the token.
-<<<<<<< HEAD
-        fn match_now<'li>(lexed_input: &'li mut LexedStream<'_>, id: &str) -> WResult<Token> {
-=======
         fn match_now<'li>(lexed_input: &'li mut LexedStream<'_, '_>, id: &str) -> WResult<Token> {
->>>>>>> 615f322c
             let mut warnings = WarningSet::empty();
             match ctry!(lexed_input.next_any(), warnings) {
                 Some(token) => {
@@ -199,11 +179,7 @@
         /// Consume the tokens.
         /// Fail if there is no proxy element.
         /// Return the proxy element as `(key, value)`.
-<<<<<<< HEAD
-        fn read_proxy_element(lexed_input: &mut LexedStream<'_>) -> WResult<(String, Value)> {
-=======
         fn read_proxy_element(lexed_input: &mut LexedStream<'_, '_>) -> WResult<(String, Value)> {
->>>>>>> 615f322c
             let mut warnings = WarningSet::empty();
             let id = ctry!(match_now(lexed_input, "ID"), warnings);
             ctry!(match_now(lexed_input, "COLON"), warnings);
@@ -286,11 +262,7 @@
         /// Consume the tokens.
         /// Fail if the proxy is malformed.
         /// Return the proxy.
-<<<<<<< HEAD
-        fn read_proxy(lexed_input: &mut LexedStream<'_>) -> WResult<Proxy> {
-=======
         fn read_proxy(lexed_input: &mut LexedStream<'_, '_>) -> WResult<Proxy> {
->>>>>>> 615f322c
             let mut warnings = WarningSet::empty();
             match_now(lexed_input, "LPROXY");
             let mut proxy = HashMap::new();
@@ -322,11 +294,7 @@
         /// Consume the tokens.
         /// Fail if there is a dot but no attribute.
         /// Return the attribute.
-<<<<<<< HEAD
-        fn read_rule_element_attribute(lexed_input: &mut LexedStream<'_>) -> WResult<Attribute> {
-=======
         fn read_rule_element_attribute(lexed_input: &mut LexedStream<'_, '_>) -> WResult<Attribute> {
->>>>>>> 615f322c
             let mut warnings = WarningSet::empty();
             if ctry!(read_token_walk(lexed_input, "DOT"), warnings) {
                 if let Some(token) = ctry!(lexed_input.next_any(), warnings) {
@@ -359,11 +327,7 @@
         /// Consume the tokens.
         /// Fail if there is an at but no key.
         /// Return the key.
-<<<<<<< HEAD
-        fn read_rule_element_key(lexed_input: &mut LexedStream<'_>) -> WResult<Option<String>> {
-=======
         fn read_rule_element_key(lexed_input: &mut LexedStream<'_, '_>) -> WResult<Option<String>> {
->>>>>>> 615f322c
             let mut warnings = WarningSet::empty();
             if ctry!(read_token_walk(lexed_input, "AT"), warnings) {
                 let token = ctry!(match_now(lexed_input, "ID"), warnings);
@@ -378,11 +342,7 @@
         /// Fail if the element is malformed.
         /// Return the element.
         fn read_rule_element(
-<<<<<<< HEAD
-            lexed_input: &mut LexedStream<'_>,
-=======
             lexed_input: &mut LexedStream<'_, '_>,
->>>>>>> 615f322c
             lexer: &Lexer,
         ) -> WResult<RuleElement> {
             let mut warnings = WarningSet::empty();
@@ -409,14 +369,7 @@
         /// Consume the tokens.
         /// Fails if the rule is malformed.
         /// Return the rule.
-<<<<<<< HEAD
-        fn read_rule(
-            lexed_input: &mut LexedStream<'_>,
-            lexer: &Lexer,
-        ) -> WResult<PartialRule> {
-=======
         fn read_rule(lexed_input: &mut LexedStream<'_, '_>, lexer: &Lexer) -> WResult<PartialRule> {
->>>>>>> 615f322c
             let mut warnings = WarningSet::empty();
             let expected = "ID";
             let mut rule_elements = Vec::new();
@@ -449,11 +402,8 @@
         /// Fails is malformed.
         /// Return the definition.
         fn read_definition(
-<<<<<<< HEAD
-            lexed_input: &mut LexedStream<'_>,
-=======
             lexed_input: &mut LexedStream<'_, '_>,
->>>>>>> 615f322c
+
             id: usize,
             lexer: &Lexer,
         ) -> WResult<(bool, String, Vec<Rule>)> {
