--- conflicted
+++ resolved
@@ -135,11 +135,6 @@
     }
 }
 
-<<<<<<< HEAD
-#[derive(Debug)]
-pub enum Allowed {
-    All,
-=======
 /// The allowed named regex in a single match.
 /// This is useful is you want to prevent the engine from matching certain regex by not allowing them.
 /// It is very efficient in the sense that the complexity of a match depends only on the number of allowed regex,
@@ -150,16 +145,11 @@
     /// Allow all regex.
     All,
     /// Allow only regex whose id is the one in the vector.
->>>>>>> 615f322c
     Some(Vec<usize>),
 }
 
 impl Allowed {
-<<<<<<< HEAD
-    pub fn convert(&self, size: usize) -> matching::Allowed {
-=======
     fn convert(&self, size: usize) -> matching::Allowed {
->>>>>>> 615f322c
         match self {
             Allowed::All => matching::Allowed::All,
             Allowed::Some(rules) => {
@@ -300,15 +290,11 @@
 
     /// Match against a given input. Will return only one match, if many were possibles,
     /// according to the priority rules.
-<<<<<<< HEAD
-    pub fn find<'a>(&'a self, input: &'a str, allowed: &Allowed) -> Option<Match<'a>> {
-=======
     pub fn find<'pattern, 'text>(
         &'pattern self,
         input: &'text str,
         allowed: &Allowed,
     ) -> Option<Match<'pattern, 'text>> {
->>>>>>> 615f322c
         if let Some((length, id, groups)) = find(
             &self.program,
             input,
