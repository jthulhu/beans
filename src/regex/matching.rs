--- conflicted
+++ resolved
@@ -77,11 +77,7 @@
 ///
 /// # Variants
 ///
-<<<<<<< HEAD
-/// `Switch(ips: Vec<(usize, usize, bool)>)`: fork the current thread once for each `(id, ip, ignored)` in `ips`,
-=======
-/// `Switch(ips: Vec<(usize, usize, bool)>)`: fork the current thread once for each `(id, ip)` in `ips`,
->>>>>>> 615f322c
+/// `Switch(ips: Vec<(usize, usize)>)`: fork the current thread once for each `(id, ip)` in `ips`,
 ///                                         and set the instruction pointer of each new thread to `ip`, but only
 ///                                         if the regex `id` is allowed, or if `ignored`.
 /// `Save(reg: usize)`: save the current location in register `reg`
@@ -103,11 +99,7 @@
 /// `Any`: match any character at the current location
 #[derive(PartialEq, Debug)]
 pub enum Instruction {
-<<<<<<< HEAD
-    Switch(Vec<(usize, usize, bool)>),
-=======
     Switch(Vec<(usize, usize)>),
->>>>>>> 615f322c
     Save(usize),
     Split(usize, usize),
     Char(char),
@@ -336,19 +328,12 @@
         Instruction::Switch(instructions) => {
             instructions
                 .iter()
-<<<<<<< HEAD
-                .filter(|(id, _, ignored)| *ignored || allowed.contains(*id))
-                .for_each(|(_, ip, _)| {
-                    let mut new = thread.clone();
-                    new.jump(*ip);
-=======
                 .rev()
                 .filter(|(id, _)| allowed.contains(*id))
                 .for_each(|(_, ip)| {
                     let mut new = thread.clone();
                     new.jump(*ip);
                     current.add(new);
->>>>>>> 615f322c
                 });
         }
         Instruction::Split(pos1, pos2) => {
