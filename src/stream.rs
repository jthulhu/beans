--- conflicted
+++ resolved
@@ -160,10 +160,7 @@
         }
     }
 
-<<<<<<< HEAD
-=======
     /// Create a [`StringStream`] directly from a file. This will try to read the content of the file right away.
->>>>>>> 615f322c
     pub fn from_file(file: Rc<String>) -> Result<Self, Box<dyn std::error::Error>> {
         let mut file_stream = File::open(file.as_str())?;
         let mut stream_buffer = String::new();
@@ -196,10 +193,7 @@
         self.stream.iter().map(|(chr, _)| chr).collect()
     }
 
-<<<<<<< HEAD
-=======
     /// Return the origin file of the [`StringStream`].
->>>>>>> 615f322c
     pub fn origin(&self) -> Rc<String> {
         self.origin.clone()
     }
